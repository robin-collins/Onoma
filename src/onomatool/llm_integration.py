--- conflicted
+++ resolved
@@ -126,7 +126,7 @@
 
     # MOCK PROVIDER: Always return static suggestions for tests
     if provider == "mock":
-<<<<<<< HEAD
+
         if naming_convention == "snake_case":
             return ["mock_file_one", "mock_file_two", "mock_file_three"]
         if naming_convention == "camelCase":
@@ -140,19 +140,6 @@
         if naming_convention == "natural language":
             return ["Mock File One", "Mock File Two", "Mock File Three"]
         return ["mock_file_one", "mock_file_two", "mock_file_three"]
-=======
-        mapping = {
-            "snake_case": ["mock_file_one", "mock_file_two", "mock_file_three"],
-            "camelCase": ["mockFileOne", "mockFileTwo", "mockFileThree"],
-            "kebab-case": ["mock-file-one", "mock-file-two", "mock-file-three"],
-            "PascalCase": ["MockFileOne", "MockFileTwo", "MockFileThree"],
-            "dot.notation": ["mock.file.one", "mock.file.two", "mock.file.three"],
-            "natural language": ["Mock File One", "Mock File Two", "Mock File Three"],
-        }
-        return mapping.get(
-            naming_convention, ["mock_file_one", "mock_file_two", "mock_file_three"]
-        )
->>>>>>> 0d27a028
 
     if provider == "openai":
         try:
